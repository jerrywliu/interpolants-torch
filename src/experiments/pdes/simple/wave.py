--- conflicted
+++ resolved
@@ -2,18 +2,13 @@
 import os
 import torch
 import torch.nn as nn
-<<<<<<< HEAD
-from tqdm import tqdm
 from typing import List, Callable, Tuple, Dict
-=======
-from typing import List, Callable, Tuple
->>>>>>> 50361c68
 
 from src.experiments.pdes.base_pde import BasePDE
 from src.models.interpolant_nd import SpectralInterpolationND
+from src.models.mlp import MLP
 from src.utils.metrics import l2_error, max_error, l2_relative_error
 from src.loggers.logger import Logger
-from src.optimizers.nys_newton_cg import NysNewtonCG
 
 """
 1D Wave equation:
@@ -35,15 +30,9 @@
         c: float = 2,
         beta: float = 5,
         device: str = "cpu",
-<<<<<<< HEAD
         **base_kwargs,
     ):
-        super().__init__("wave", [(0, 1), (0, 1)], **base_kwargs)
-        self.device = torch.device(device)
-=======
-    ):
-        super().__init__("wave", [(0, 1), (0, 1)], device=device)
->>>>>>> 50361c68
+        super().__init__("wave", [(0, 1), (0, 1)], device=device, **base_kwargs)
         self.c = c
         self.beta = beta
         self.u_0 = lambda x: torch.sin(torch.pi * x) + 0.5 * torch.sin(
@@ -65,13 +54,9 @@
         ic_nodes: List[torch.Tensor],  # [torch.tensor(0), nodes]
         ic_weight: float = 1,
         **kwargs,
-<<<<<<< HEAD
     ) -> Dict[str, torch.Tensor]:
         if ic_nodes is None:
             ic_nodes = [torch.tensor([0.0]), pde_nodes[-1]]
-=======
-    ) -> Tuple[torch.Tensor, torch.Tensor, torch.Tensor]:
->>>>>>> 50361c68
 
         n_t, n_x = pde_nodes[0].shape[0], pde_nodes[1].shape[0]
         n_ic = ic_nodes[1].shape[0]
@@ -86,30 +71,81 @@
             u_t_ic = model.derivative(ic_nodes, k=(1, 0))[0]
             # Enforce periodic boundary conditions at t nodes
             u_periodic_t0 = model.interpolate(
-                [pde_nodes[0], torch.tensor([model.domains[1][0]], device=model.device)]
+                [
+                    pde_nodes[0],
+                    torch.tensor(
+                        [self.domain[1][0]],
+                        dtype=pde_nodes[1].dtype,
+                        device=model.device,
+                        requires_grad=True,
+                    ),
+                ]
             )
             u_periodic_t1 = model.interpolate(
-                [pde_nodes[0], torch.tensor([model.domains[1][1]], device=model.device)]
+                [
+                    pde_nodes[0],
+                    torch.tensor(
+                        [self.domain[1][1]],
+                        dtype=pde_nodes[1].dtype,
+                        device=model.device,
+                        requires_grad=True,
+                    ),
+                ]
             )
         else:
             # PDE
-            u = model(pde_nodes).reshape(n_t, n_x)
-            grads = torch.autograd.grad(u.sum(), pde_nodes, create_graph=True)[
-                0
-            ]  # (N_t*N_x, 2)
-            u_tt = grads[:, 0].reshape(n_t, n_x)
-            u_xx = grads[:, 1].reshape(n_t, n_x)
+            grid = model.make_grid(pde_nodes)  # (N_t*N_x, 2)
+            u = model.forward_grid(grid).reshape(n_t, n_x)  # (N_t, N_x)
+            grads = torch.autograd.grad(
+                u.sum(), grid, create_graph=True
+            )  # (N_t*N_x, 2)
+            # First derivatives
+            u_t = grads[0][..., 0].reshape(n_t, n_x)
+            u_x = grads[0][..., 1].reshape(n_t, n_x)
+            # Second derivative: u_tt
+            grad_tt = torch.autograd.grad(u_t.sum(), grid, create_graph=True)
+            u_tt = grad_tt[0][..., 0].reshape(n_t, n_x)
+            # Second derivative: u_xx
+            grad_xx = torch.autograd.grad(u_x.sum(), grid, create_graph=True)
+            u_xx = grad_xx[0][..., 1].reshape(n_t, n_x)
             # IC
             u_ic = model(ic_nodes)[0]
-            u_t_ic = model.derivative(ic_nodes, k=(1, 0))[0]
+            # First derivative: u_t_ic
+            grad_t_ic = torch.autograd.grad(u_ic.sum(), ic_nodes, create_graph=True)
+            u_t_ic = grad_t_ic[1]
+            # Enforce periodic boundary conditions at t nodes
+            u_periodic_t0 = model(
+                [
+                    pde_nodes[0],
+                    torch.tensor(
+                        [self.domain[1][0]],
+                        dtype=pde_nodes[1].dtype,
+                        device=model.device,
+                        requires_grad=True,
+                    ),
+                ]
+            )
+            u_periodic_t1 = model(
+                [
+                    pde_nodes[0],
+                    torch.tensor(
+                        [self.domain[1][1]],
+                        dtype=pde_nodes[1].dtype,
+                        device=model.device,
+                        requires_grad=True,
+                    ),
+                ]
+            )
 
         # PDE loss
         pde_residual = u_tt - self.c**2 * u_xx
         pde_loss = torch.mean(pde_residual**2)
+
         # IC loss
         ic_residual = u_ic - self.u_0(ic_nodes[1])
         ic_dt_residual = u_t_ic - self.u_0_t(ic_nodes[1])
         ic_loss = torch.mean(ic_residual**2) + torch.mean(ic_dt_residual**2)
+
         # Periodic boundary conditions loss
         pbc_loss = torch.mean((u_periodic_t0 - u_periodic_t1) ** 2)
 
@@ -144,7 +180,7 @@
         )
 
     # Get the least squares problem equivalent to a spectral solve
-    # TODO JL 1/22/25: add periodic boundary conditions
+    # TODO JL 1/22/25: add periodic boundary conditions and debug
     def get_least_squares(self, model: SpectralInterpolationND):
         n_t, n_x = model.nodes[0].shape[0], model.nodes[1].shape[0]
 
@@ -171,6 +207,7 @@
         A = torch.cat([L, IC, D_t_IC], dim=0)
         return A, b
 
+    # TODO JL 1/22/25: add periodic boundary conditions and debug
     def fit_least_squares(self, model: SpectralInterpolationND):
         A, b = self.get_least_squares(model)
         u = torch.linalg.lstsq(A, b).solution
@@ -184,67 +221,7 @@
         u: torch.Tensor,  # (N_t, N_x)
         save_path: str = None,
     ):
-<<<<<<< HEAD
-        fig, (ax1, ax2, ax3) = plt.subplots(1, 3, figsize=(15, 4))
-        u_cpu = u.detach().cpu()
-
-        # Predicted solution
-        im1 = ax1.imshow(
-            u.detach().T.cpu().numpy(),
-            extent=[
-                self.domain[0][0],
-                self.domain[0][1],
-                self.domain[1][0],
-                self.domain[1][1],
-            ],
-            origin="lower",
-            aspect="auto",
-        )
-        plt.colorbar(im1, ax=ax1)
-        ax1.set_title("Predicted Solution")
-
-        # True solution
-        u_true = self.get_solution(nodes).cpu()
-        im2 = ax2.imshow(
-            u_true.detach().T.cpu().numpy(),
-            extent=[
-                self.domain[0][0],
-                self.domain[0][1],
-                self.domain[1][0],
-                self.domain[1][1],
-            ],
-            origin="lower",
-            aspect="auto",
-        )
-        plt.colorbar(im2, ax=ax2)
-        ax2.set_title("True Solution")
-
-        # Error on log scale
-        error = torch.abs(u_cpu - u_true)
-        im3 = ax3.imshow(
-            error.detach().T.cpu().numpy(),
-            extent=[
-                self.domain[0][0],
-                self.domain[0][1],
-                self.domain[1][0],
-                self.domain[1][1],
-            ],
-            origin="lower",
-            aspect="auto",
-            norm="log",
-        )
-        plt.colorbar(im3, ax=ax3)
-        ax3.set_title("Error")
-
-        plt.tight_layout()
-
-        if save_path is not None:
-            os.makedirs(os.path.dirname(save_path), exist_ok=True)
-            plt.savefig(save_path)
-            plt.close()
-=======
         self._plot_solution_default(nodes, u, save_path)
->>>>>>> 50361c68
 
 
 if __name__ == "__main__":
@@ -256,6 +233,7 @@
     args.add_argument("--sample_type", type=str, default="standard")
     args.add_argument("--method", type=str, default="adam")
     args.add_argument("--n_epochs", type=int, default=100000)
+    args.add_argument("--eval_every", type=int, default=1000)
 
     # lwup is one of [grad_norm, none].
     args.add_argument("--loss_weight_update_policy", "-lwup", type=str, default="none")
@@ -271,74 +249,61 @@
     # Problem setup
     c = args.c
     beta = args.beta
-<<<<<<< HEAD
     pde = Wave(
         c=c,
         beta=beta,
         loss_weight_update_policy=args.loss_weight_update_policy,
         loss_weight_update_interval=args.loss_weight_update_interval,
         loss_weight_max=args.loss_weight_max,
-=======
-    pde = Wave(c=c, beta=beta, device=device)
-    save_dir = f"/pscratch/sd/j/jwl50/interpolants-torch/plots/pdes/wave/c={c}_beta={beta}_method={args.method}_n_t={args.n_t}_n_x={args.n_x}"
-
+        device=device,
+    )
+
+    base_save_dir = (
+        f"/pscratch/sd/j/jwl50/interpolants-torch/plots/pdes/wave/c={c}_beta={beta}"
+    )
+
+    # Evaluation setup (shared for all methods)
+    eval_every = args.eval_every
+    n_eval = 200
+    t_eval = torch.linspace(
+        pde.domain[0][0],
+        pde.domain[0][1],
+        n_eval,
+        device=device,
+        requires_grad=True,
+    )
+    x_eval = torch.linspace(
+        pde.domain[1][0],
+        pde.domain[1][1],
+        n_eval,
+        device=device,
+        requires_grad=True,
+    )
+
+    def eval_sampler():
+        return t_eval, x_eval
+
+    eval_metrics = [l2_error, max_error, l2_relative_error]
+
+    #########################################################
+    # 1. Neural network
+    #########################################################
+    save_dir = os.path.join(base_save_dir, f"mlp")
     # Logger setup
     logger = Logger(path=os.path.join(save_dir, "logger.json"))
 
-    # Evaluation setup
-    n_eval = 200
-    t_eval = torch.linspace(pde.domain[0][0], pde.domain[0][1], n_eval, device=device)
-    x_eval = torch.linspace(pde.domain[1][0], pde.domain[1][1], n_eval, device=device)
-
-    # TODO JL 1/24/25: fix least squares
-    """
-    # Baseline: least squares
-    print("Fitting model with least squares...")
-    n_t_ls = args.n_t
-    n_x_ls = args.n_x
-    bases_ls = ["chebyshev", "chebyshev"]
-    model_ls = SpectralInterpolationND(
-        Ns=[n_t_ls, n_x_ls],
-        bases=bases_ls,
-        domains=pde.domain,
->>>>>>> 50361c68
+    # Model setup
+    model_mlp = MLP(
+        n_dim=2,
+        hidden_dim=32,
+        activation=torch.tanh,
         device=device,
-    )
-
-    base_save_dir = "/common/results/pdes/wave"
-    # base_save_dir = "/pscratch/sd/j/jwl50/interpolants-torch/plots/pdes/wave"
-    base_save_dir = os.path.join(
-        base_save_dir,
-        f"c={c}_beta={beta}_method={args.method}_n_t={args.n_t}_n_x={args.n_x}",
-    )
-
-    # Evaluation setup
-    n_eval = 200
-    t_eval = torch.linspace(
-        pde.domain[0][0], pde.domain[0][1], n_eval, requires_grad=True, device=device
-    )
-    x_eval = torch.linspace(
-        pde.domain[1][0], pde.domain[1][1], n_eval, requires_grad=True, device=device
     )
 
     # Training setup
     n_epochs = args.n_epochs
-<<<<<<< HEAD
-    plot_every = 1000
-
-    # PDE
-    bases = ["chebyshev", "chebyshev"]
-=======
-    eval_every = 1000
     lr = 1e-3
-    optimizer = torch.optim.Adam(model.parameters(), lr=lr)
->>>>>>> 50361c68
-    if args.sample_type == "standard":
-        sample_type = ["standard", "standard"]
-    elif args.sample_type == "uniform":
-        sample_type = ["uniform", "uniform"]
-    else:
-        raise ValueError(f"Invalid sample type: {args.sample_type}")
+    optimizer = torch.optim.Adam(model_mlp.parameters(), lr=lr)
 
     n_t_train = 161
     n_x_train = 161
@@ -349,14 +314,14 @@
         t_nodes = pde.sample_domain_1d(
             n_samples=n_t_train,
             dim=0,
-            basis=bases[0],
-            type=sample_type[0],
+            basis="fourier",
+            type=args.sample_type,
         )
         x_nodes = pde.sample_domain_1d(
             n_samples=n_x_train,
             dim=1,
-            basis=bases[1],
-            type=sample_type[1],
+            basis="fourier",
+            type=args.sample_type,
         )
         return [t_nodes, x_nodes]
 
@@ -364,112 +329,87 @@
         ic_nodes = pde.sample_domain_1d(
             n_samples=n_ic_train,
             dim=1,
-            basis=bases[1],
-            type=sample_type[1],
-        )
-<<<<<<< HEAD
-        return [torch.tensor([0.0], requires_grad=True, device=device), ic_nodes]
-=======
-        return [torch.tensor([0.0], device=device), ic_nodes]
->>>>>>> 50361c68
-
-    def eval_sampler():
-        return t_eval, x_eval
-
-    eval_metrics = [l2_error, max_error, l2_relative_error]
-
-<<<<<<< HEAD
-    # # 1. Least Squares Polynomial Interpolant
-    # save_dir = os.path.join(base_save_dir, "polynomial_least_squares")
-    # print("Fitting model with least squares...")
-    # model_ls = SpectralInterpolationND(
-    #     Ns=[args.n_t, args.n_x],
-    #     bases=bases,
-    #     domains=pde.domain,
-    #     device=device,
-    # )
-    # model_ls = pde.fit_least_squares(model_ls)
-    # pde.plot_solution(
-    #     [t_eval, x_eval],
-    #     model_ls.interpolate([t_eval, x_eval]),
-    #     save_path=os.path.join(save_dir, "wave_ls_solution.png"),
-    # )
-
-    # 2. Polynomial Interpolant
-    save_dir = os.path.join(base_save_dir, "polynomial")
-
-    model_polynomial = SpectralInterpolationND(
-        Ns=[args.n_t, args.n_x],
-        bases=bases,
-        domains=pde.domain,
-        device=device,
-    )
-
-    optimizer = pde.get_optimizer(model_polynomial, args.method)
-    pde.train_model(
-        model_polynomial,
-        n_epochs=n_epochs,
+            basis="fourier",
+            type=args.sample_type,
+        )
+        return [torch.tensor([0.0], device=device, requires_grad=True), ic_nodes]
+
+    print(f"Training MLP with {args.method} optimizer...")
+    pde.train(
+        model_mlp,
+        n_epochs=args.n_epochs,
         optimizer=optimizer,
         pde_sampler=pde_sampler,
         ic_sampler=ic_sampler,
         ic_weight=ic_weight,
         eval_sampler=eval_sampler,
         eval_metrics=eval_metrics,
-        plot_every=plot_every,
+        eval_every=eval_every,
         save_dir=save_dir,
     )
-=======
-    if args.method == "adam":
-        # Train model with Adam
-        pde.train_model(
-            model,
-            n_epochs=n_epochs,
-            optimizer=optimizer,
-            pde_sampler=pde_sampler,
-            ic_sampler=ic_sampler,
-            ic_weight=ic_weight,
-            eval_sampler=eval_sampler,
-            eval_metrics=eval_metrics,
-            eval_every=eval_every,
-            save_dir=save_dir,
-            logger=logger,
-        )
-    elif args.method == "lbfgs":
-        # Train model with L-BFGS
-        optimizer = torch.optim.LBFGS(model.parameters(), history_size=100)
-        pde.train_model_lbfgs(
-            model,
-            n_epochs=n_epochs,
-            optimizer=optimizer,
-            pde_sampler=pde_sampler,
-            ic_sampler=ic_sampler,
-            ic_weight=ic_weight,
-            eval_sampler=eval_sampler,
-            eval_metrics=eval_metrics,
-            eval_every=10,
-            save_dir=save_dir,
-            logger=logger,
-        )
-    elif args.method == "nys_newton":
-        # Train model with Nys-Newton
-        optimizer = NysNewtonCG(
-            model.parameters(),
-            lr=1.0,
-            rank=100,  # rank of Nyström approximation
-            mu=1e-2,  # damping parameter
-            line_search_fn="armijo",
-        )
-        pde.train_model_nys_newton(
-            model,
-            n_epochs=n_epochs,
-            optimizer=optimizer,
-            pde_sampler=pde_sampler,
-            ic_sampler=ic_sampler,
-            ic_weight=ic_weight,
-            eval_sampler=eval_sampler,
-            eval_metrics=eval_metrics,
-            eval_every=10,
-            save_dir=save_dir,
-            logger=logger,
-        )
->>>>>>> 50361c68
+
+    #########################################################
+    # 2. Polynomial interpolation
+    #########################################################
+    save_dir = os.path.join(base_save_dir, f"polynomial")
+    # Logger setup
+    logger = Logger(path=os.path.join(save_dir, "logger.json"))
+
+    # Model setup
+    n_t = args.n_t
+    n_x = args.n_x
+    bases = ["chebyshev", "chebyshev"]
+    model = SpectralInterpolationND(
+        Ns=[n_t, n_x],
+        bases=bases,
+        domains=pde.domain,
+        device=device,
+    )
+
+    # Training setup
+    n_epochs = args.n_epochs
+    lr = 1e-3
+    optimizer = torch.optim.Adam(model.parameters(), lr=lr)
+
+    n_t_train = 161
+    n_x_train = 161
+    n_ic_train = 161
+    ic_weight = 10
+
+    def pde_sampler():
+        t_nodes = pde.sample_domain_1d(
+            n_samples=n_t_train,
+            dim=0,
+            basis=bases[0],
+            type=args.sample_type,
+        )
+        x_nodes = pde.sample_domain_1d(
+            n_samples=n_x_train,
+            dim=1,
+            basis=bases[1],
+            type=args.sample_type,
+        )
+        return [t_nodes, x_nodes]
+
+    def ic_sampler():
+        ic_nodes = pde.sample_domain_1d(
+            n_samples=n_ic_train,
+            dim=1,
+            basis=bases[1],
+            type=args.sample_type,
+        )
+        return [torch.tensor([0.0], device=device, requires_grad=True), ic_nodes]
+
+    print(f"Training Polynomial Interpolant with {args.method} optimizer...")
+    pde.train(
+        model,
+        n_epochs=args.n_epochs,
+        optimizer=optimizer,
+        pde_sampler=pde_sampler,
+        ic_sampler=ic_sampler,
+        ic_weight=ic_weight,
+        eval_sampler=eval_sampler,
+        eval_metrics=eval_metrics,
+        eval_every=eval_every,
+        save_dir=save_dir,
+    )