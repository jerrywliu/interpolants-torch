--- conflicted
+++ resolved
@@ -5,14 +5,11 @@
 from tqdm import tqdm
 from typing import List, Tuple, Callable
 
-<<<<<<< HEAD
 from src.optimizers.shampoo import Shampoo
 from src.optimizers.nys_newton_cg import NysNewtonCG
 
-=======
 from src.experiments.base_fcn import BaseFcn
 from src.loggers.logger import Logger
->>>>>>> 50361c68
 
 
 class BasePDE(BaseFcn):
@@ -21,12 +18,9 @@
         name: str,
         domain: List[Tuple[float, float]],
         device: str = "cpu",
-<<<<<<< HEAD
         loss_weight_update_policy: str = "grad_norm",
         loss_weight_update_interval: int = -1,
         loss_weight_max: float = 100.0,
-=======
->>>>>>> 50361c68
     ):
         super().__init__(name, domain, device)
 
@@ -39,6 +33,22 @@
     # Output: u = (n_1 * ... * n_d,)
     def get_solution(self, x: List[torch.Tensor]) -> torch.Tensor:
         raise NotImplementedError
+
+    def sample_domain_1d(
+        self, n_samples: int, dim: int, basis: str, type: str
+    ) -> torch.Tensor:
+        """Sample points from domain with requires_grad=True"""
+        points = super().sample_domain_1d(n_samples, dim, basis, type)
+        points.requires_grad_(True)
+        return points
+
+    def sample_domain(
+        self, n_samples: int, dim: int, basis: str, type: str
+    ) -> List[torch.Tensor]:
+        """Sample points from domain with requires_grad=True"""
+        points = super().sample_domain(n_samples, dim, basis, type)
+        points = [p.requires_grad_(True) for p in points]
+        return points
 
     def get_loss_dict(
         self,
@@ -60,68 +70,12 @@
     ) -> Tuple[torch.Tensor, torch.Tensor, torch.Tensor]:
         raise NotImplementedError
 
-<<<<<<< HEAD
-    def get_domain(self, dim: int) -> Tuple[float, float]:
-        return self.domain[dim]
-
-    def get_domain_lengths(self) -> List[float]:
-        return self.domain_lengths
-
-    def get_n_dims(self) -> int:
-        return self.n_dims
-
-    def get_name(self) -> str:
-        return self.name
-
-    # Sample points from one dimension of the domain:
-    # basis: "chebyshev" or "fourier"
-    # type: "standard" or "uniform"
-    def sample_domain_1d(
-        self, n_samples: int, dim: int, basis: str, type: str
-    ) -> torch.Tensor:
-        if type == "standard":
-            if basis == "chebyshev":
-                cheb_nodes = torch.cos(
-                    torch.linspace(0, torch.pi, n_samples, requires_grad=True)
-                )
-                return self._from_cheb(cheb_nodes, dim).to(self.device)
-            elif basis == "fourier":
-                fourier_nodes = torch.linspace(
-                    0, 2 * torch.pi, n_samples + 1, requires_grad=True
-                )[:-1]
-                return self._from_fourier(fourier_nodes, dim).to(self.device)
-            else:
-                raise ValueError(f"Invalid basis: {basis}")
-        elif type == "uniform":
-            if basis == "chebyshev":
-                uniform_nodes = torch.cos(
-                    torch.rand(n_samples), requires_grad=True * torch.pi
-                )
-                return self._from_cheb(uniform_nodes, dim).to(self.device)
-            elif basis == "fourier":
-                uniform_nodes = torch.rand(n_samples, requires_grad=True) * 2 * torch.pi
-                return self._from_fourier(uniform_nodes, dim).to(self.device)
-            else:
-                raise ValueError(f"Invalid basis: {basis}")
-        else:
-            raise ValueError(f"Invalid type: {type}")
-
-    def sample_domain(
-        self, n_samples: int, basis: List[str], type: List[str]
-    ) -> List[torch.Tensor]:
-        return [
-            self.sample_domain_1d(n_samples, dim, basis[dim], type[dim])
-            for dim in range(self.n_dims)
-        ]
-
-=======
->>>>>>> 50361c68
     def plot_solution(
         self, nodes: List[torch.Tensor], u: torch.Tensor, save_path: str = None
     ):
         raise NotImplementedError
 
-    def maybe_update_loss_weights(self, epoch, model, optimizer, pde_nodes, ic_nodes):
+    def update_loss_weights(self, epoch, model, optimizer, pde_nodes, ic_nodes):
         if (
             self.loss_weight_update_interval == -1
             or epoch % self.loss_weight_update_interval != 0
@@ -143,9 +97,18 @@
             optimizer.zero_grad()
             curr_loss.backward(retain_graph=True)
             curr_loss_avg_grad_norm = (
-                torch.sqrt(sum([torch.sum(p.grad**2) for p in model.parameters()]))
+                torch.sqrt(
+                    sum(
+                        [
+                            torch.sum(p.grad**2)
+                            for p in model.parameters()
+                            if p.grad is not None
+                        ]
+                    )
+                )  # TODO JL 1/25/25 why is the bias of MLP.fc2's grad=None?
                 / num_params
             )
+            # TODO JL 1/25/25 I don't think this logic is correct. We want one of the loss weights to be 1.0 and the rest to be scaled accordingly.
             self.loss_weights[f"{loss_name}_weight"] = min(
                 1.0 / curr_loss_avg_grad_norm, self.loss_weight_max
             )
@@ -204,15 +167,14 @@
         print("Training model...")
         start_time = time()
         for epoch in tqdm(range(n_epochs)):
+
             # Sample points
             pde_nodes = pde_sampler()
             ic_nodes = ic_sampler()
 
-<<<<<<< HEAD
-            self.maybe_update_loss_weights(epoch, model, optimizer, pde_nodes, ic_nodes)
-
-=======
->>>>>>> 50361c68
+            # Update loss weights
+            self.update_loss_weights(epoch, model, optimizer, pde_nodes, ic_nodes)
+
             # Train step
             optimizer.zero_grad()
 
@@ -246,11 +208,11 @@
                             f"eval_{eval_metric.__name__}", eval_metric_value, epoch
                         )
 
-                    # Evaluate PDE loss
-                    _, eval_pde_loss, _ = self.get_pde_loss(
-                        model, eval_nodes, ic_nodes, ic_weight
-                    )
-                    logger.log("eval_pde_loss", eval_pde_loss.item(), epoch)
+                # Evaluate PDE loss
+                _, eval_pde_loss, _ = self.get_pde_loss(
+                    model, eval_nodes, ic_nodes, ic_weight
+                )
+                logger.log("eval_pde_loss", eval_pde_loss.item(), epoch)
 
                 current_time = time() - start_time
                 print(f"Epoch {epoch + 1} completed in {current_time:.2f} seconds")
@@ -312,6 +274,9 @@
             # Optimize
             loss = optimizer.step(closure)
 
+            # Update loss weights
+            self.update_loss_weights(epoch, model, optimizer, pde_nodes, ic_nodes)
+
             # Log
             logger.log("loss", loss.item(), epoch)
 
@@ -363,7 +328,7 @@
         self,
         model: nn.Module,
         n_epochs: int,
-        optimizer: torch.optim.Optimizer,  # NysNewtonCG optimizer
+        optimizer: NysNewtonCG,  # NysNewtonCG optimizer
         pde_sampler: Callable,
         ic_sampler: Callable,
         ic_weight: float,
@@ -406,6 +371,9 @@
 
             # Optimize
             loss, _ = optimizer.step(closure)
+
+            # Update loss weights
+            self.update_loss_weights(epoch, model, optimizer, pde_nodes, ic_nodes)
 
             # Log
             logger.log("loss", loss.item(), epoch)
@@ -452,4 +420,61 @@
                 )
 
                 # Save history
-                logger.save()+                logger.save()
+
+    def train(
+        self,
+        model: nn.Module,
+        n_epochs: int,
+        optimizer: torch.optim.Optimizer,
+        pde_sampler: Callable,
+        ic_sampler: Callable,
+        ic_weight: float,
+        eval_sampler: Callable,
+        eval_metrics: List[Callable],
+        eval_every: int = 100,
+        save_dir: str = None,
+        logger: Logger = None,
+    ):
+        if isinstance(optimizer, NysNewtonCG):
+            self.train_model_nys_newton(
+                model,
+                n_epochs,
+                optimizer,
+                pde_sampler,
+                ic_sampler,
+                ic_weight,
+                eval_sampler,
+                eval_metrics,
+                eval_every,
+                save_dir,
+                logger,
+            )
+        elif isinstance(optimizer, torch.optim.LBFGS):
+            self.train_model_lbfgs(
+                model,
+                n_epochs,
+                optimizer,
+                pde_sampler,
+                ic_sampler,
+                ic_weight,
+                eval_sampler,
+                eval_metrics,
+                eval_every,
+                save_dir,
+                logger,
+            )
+        else:
+            self.train_model(
+                model,
+                n_epochs,
+                optimizer,
+                pde_sampler,
+                ic_sampler,
+                ic_weight,
+                eval_sampler,
+                eval_metrics,
+                eval_every,
+                save_dir,
+                logger,
+            )