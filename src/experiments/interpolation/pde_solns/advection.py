--- conflicted
+++ resolved
@@ -1,64 +1,13 @@
-<<<<<<< HEAD
-=======
 import argparse
->>>>>>> 50361c68
 import os
-import matplotlib.pyplot as plt
-from time import time
+import torch
+from typing import List
 
-import numpy as np
-
-import torch
-<<<<<<< HEAD
-import torch.nn as nn
-from tqdm import tqdm
-from typing import Callable
-
-from src.experiments.interpolation.simple_fcns.base_analytical_target import (
-=======
-from typing import List
 from src.experiments.interpolation.base_analytical_target import (
->>>>>>> 50361c68
     BaseAnalyticalTarget,
 )
 from src.models.interpolant_nd import SpectralInterpolationND
 from src.models.mlp import MLP
-<<<<<<< HEAD
-from src.models.rational_1d import RationalInterpolation1D
-
-
-def make_grid(t_pts, x_pts):
-    num_t_pts = t_pts.shape[0]
-    num_x_pts = x_pts.shape[0]
-
-    x_grid = torch.zeros(num_t_pts, num_x_pts)
-    x_grid[:] = x_pts.view(1, -1)
-
-    t_grid = torch.zeros(num_t_pts, num_x_pts)
-    t_grid[:] = t_pts.view(-1, 1)
-
-    grid = torch.stack([t_grid, x_grid], dim=-1)
-    return grid.reshape(-1, 2)
-
-
-class AdvectionTarget(BaseAnalyticalTarget):
-    def __init__(self):
-        T = 2.0
-        L = 2 * np.pi
-        c = 50
-
-        def advection_forward(inputs):
-            t = inputs[:, 0]
-            x = inputs[:, 1]
-            return torch.sin(torch.remainder(x - c * t, L))
-
-        super().__init__(
-            "adv",
-            f=advection_forward,
-            domain=[(0.0, T), (0.0, L)],
-            derivative=lambda x: 0.0,  # Dummy function.
-            second_derivative=lambda x: 0.0,  # Dummy function.
-=======
 from src.utils.metrics import l2_error, max_error, l2_relative_error
 from src.loggers.logger import Logger
 
@@ -70,68 +19,8 @@
             f=lambda t, x: torch.sin(x - c * t),
             domain=[(0, 1), (0, 2 * torch.pi)],
             device=device,
->>>>>>> 50361c68
         )
 
-<<<<<<< HEAD
-    def plot_comparison(
-        self,
-        train_grid,
-        f_train_pred,
-        f_train_true,
-        eval_grid,
-        f_eval_pred,
-        f_eval_true,
-        save_path,
-    ):
-        # We assume that eval_grid is always uniformly, equally spaced. So we
-        # plot the heatmaps on eval_grid, since train_grid may correspond to for
-        # eg chebyshev grid.
-        
-        f_eval_pred = f_eval_pred.detach().cpu().numpy()
-        f_eval_true = f_eval_true.detach().cpu().numpy()
-
-        # Create a figure with 1x2 subplots
-        fig, (ax1, ax2) = plt.subplots(2, 1, figsize=(12, 4))
-
-        ax1.imshow(f_eval_pred.T, cmap="viridis")
-        ax1.set_title("Predicted")
-
-        ax2.imshow(f_eval_true.T, cmap="viridis")
-        ax2.set_title("True")
-
-        # Adjust layout to prevent overlap
-        plt.tight_layout()
-
-        if save_path:
-            os.makedirs(os.path.dirname(save_path), exist_ok=True)
-            plt.savefig(save_path)
-            plt.close()
-
-    def train_model(
-        self,
-        model: nn.Module,
-        n_epochs: int,
-        optimizer: torch.optim.Optimizer,
-        t_basis_type: str,  # "chebyshev" or "fourier"
-        x_basis_type: str,  # "chebyshev" or "fourier"
-        t_sample_type: str,  # standard or uniform
-        x_sample_type: str,  # standard or uniform
-        t_n_samples: int,
-        x_n_samples: int,
-        eval_t_pts: torch.Tensor,
-        eval_x_pts: torch.Tensor,
-        plot_every: int = 100,
-        save_dir: str = None,
-    ):
-        # Training history
-        history = {
-            "loss": [],
-            "eval_l2_error": [],
-            "eval_max_error": [],
-        }
-        loss_fn = nn.MSELoss()
-=======
     def plot_solution(
         self,
         nodes: List[torch.Tensor],
@@ -144,191 +33,149 @@
 # Compare interpolation of advection using different methods:
 # 1. Neural network
 # 2. Polynomial interpolation
->>>>>>> 50361c68
-
-        eval_grid = make_grid(eval_t_pts, eval_x_pts)
-
-<<<<<<< HEAD
-        print("Training model...")
-        start_time = time()
-        for epoch in tqdm(range(n_epochs)):
-            # Sample points
-            sampled_pts_per_dim = self.sample_domain(
-                n_samples=[t_n_samples, x_n_samples],
-                # dim=0,
-                basis=[t_basis_type, x_basis_type],
-                type=[t_sample_type, x_sample_type],
-            )
-
-            # # We sort here so that 
-            # for i, sampled_pts in enumerate(sampled_pts_per_dim):
-            #     sampled_pts_per_dim[i] = torch.sort(sampled_pts)[0]
-
-            train_grid = make_grid(sampled_pts_per_dim[0], sampled_pts_per_dim[1])
-
-            # f_train_pred = model([train_grid])
-            f_train_pred = model(sampled_pts_per_dim)
-            f_train_true = self.get_function(train_grid).reshape(
-                t_n_samples, x_n_samples
-            )
-
-            # Train step
-            optimizer.zero_grad()
-            loss = loss_fn(f_train_pred, f_train_true)
-            loss.backward()
-            optimizer.step()
-
-            # Evaluate solution
-            f_eval_pred = model([eval_t_pts, eval_x_pts]).detach()
-            f_eval_true = self.get_function(eval_grid).reshape(
-                eval_t_pts.shape[0], eval_x_pts.shape[0]
-            )
-
-            eval_l2_error = torch.mean((f_eval_pred - f_eval_true) ** 2)
-            eval_max_error = torch.max(torch.abs(f_eval_pred - f_eval_true))
-
-            # Update history
-            history["loss"].append(loss.item())
-            history["eval_l2_error"].append(eval_l2_error.item())
-            history["eval_max_error"].append(eval_max_error.item())
-
-            # Print and plot progress
-            if (epoch + 1) % plot_every == 0:
-                current_time = time() - start_time
-                print(f"Epoch {epoch + 1} completed in {current_time:.2f} seconds")
-                print(f"Evaluation L2 error: {history['eval_l2_error'][-1]:1.3e}")
-                self.plot_comparison(
-                    train_grid,
-                    f_train_pred,
-                    f_train_true,
-                    eval_grid,
-                    f_eval_pred,
-                    f_eval_true,
-                    save_path=os.path.join(save_dir, f"adv_{epoch}.png"),
-                )
-
-        # Plot loss history
-        plt.figure()
-        plt.semilogy(history["loss"], label="Loss")
-        plt.semilogy(history["eval_l2_error"], label="Eval L2 Error")
-        plt.semilogy(history["eval_max_error"], label="Eval Max Error")
-        plt.legend()
-        plt.savefig(os.path.join(save_dir, "loss_history.png"))
-        plt.close()
-
-
-# Compare interpolation of abs(x) using different methods:
-# 1. Neural network
-# 2. Polynomial interpolation
-# 3. Barycentric rational interpolation
 
 if __name__ == "__main__":
-=======
+
     args = argparse.ArgumentParser()
-    args.add_argument("")
+    args.add_argument("--c", type=int, default=80)
+    args.add_argument("--n_t", type=int, default=41)
+    args.add_argument("--n_x", type=int, default=41)
+    args.add_argument("--sample_type", type=str, default="uniform")
+    args.add_argument("--n_epochs", type=int, default=10000)
+    args.add_argument("--eval_every", type=int, default=100)
+    args = args.parse_args()
 
->>>>>>> 50361c68
+    torch.random.manual_seed(0)
     torch.set_default_dtype(torch.float64)
+    device = "cuda"
 
     # Problem setup
-    target = AdvectionTarget()
-    t_n_samples = 200
-    x_n_samples = 50
+    c = args.c
+    target = AdvectionTarget(c=c, device=device)
+    base_save_dir = (
+        f"/pscratch/sd/j/jwl50/interpolants-torch/plots/interpolation/advection/c={c}"
+    )
 
-    t_n_samples_eval = 100
-    x_n_samples_eval = 100
+    # Evaluation setup (shared for all methods)
+    eval_every = args.eval_every
+    n_eval = 200
+    t_eval = torch.linspace(
+        target.domain[0][0],
+        target.domain[0][1],
+        n_eval,
+        device=device,
+        requires_grad=True,
+    )
+    x_eval = torch.linspace(
+        target.domain[1][0],
+        target.domain[1][1],
+        n_eval + 1,
+        device=device,
+        requires_grad=True,
+    )[:-1]
 
-    t_eval = torch.linspace(target.domain[0][0], target.domain[0][1], t_n_samples_eval)
-    x_eval = torch.linspace(target.domain[1][0], target.domain[1][1], x_n_samples_eval)
+    def eval_sampler():
+        return t_eval, x_eval
 
-    base_save_dir = "/common/results/interpolation/advection"
+    eval_metrics = [l2_error, max_error, l2_relative_error]
 
-    # # 1. Neural network
-    # save_dir = os.path.join(base_save_dir, "mlp")
-    # model_mlp = MLP(n_dim=2, hidden_dim=32, activation=torch.tanh)
-    # lr = 1e-3
-    # optimizer = torch.optim.Adam(model_mlp.parameters(), lr=lr)
-    # n_epochs = 10000
-    # plot_every = 100
-    # basis_type_t = "fourier"
-    # basis_type_x = "fourier"
-    # sample_type_t = "standard"
-    # sample_type_x = "standard"
-    # target.train_model(
-    #     model=model_mlp,
-    #     n_epochs=n_epochs,
-    #     optimizer=optimizer,
-    #     t_basis_type=basis_type_t,
-    #     x_basis_type=basis_type_x,
-    #     t_sample_type=sample_type_t,
-    #     x_sample_type=sample_type_x,
-    #     t_n_samples=t_n_samples,
-    #     x_n_samples=x_n_samples,
-    #     eval_t_pts=t_eval,
-    #     eval_x_pts=x_eval,
-    #     plot_every=plot_every,
-    #     save_dir=save_dir,
-    # )
+    #########################################################
+    # 1. Neural network
+    #########################################################
+    save_dir = os.path.join(base_save_dir, "mlp")
+    # Logger setup
+    logger = Logger(path=os.path.join(save_dir, "logger.json"))
 
+    # Model setup
+    model_mlp = MLP(n_dim=2, hidden_dim=32, activation=torch.tanh, device=device)
+
+    # Training setup
+    n_epochs = args.n_epochs
+    lr = 1e-3
+    optimizer = torch.optim.Adam(model_mlp.parameters(), lr=lr)
+
+    n_t_train = 2 * c + 1
+    n_x_train = 2 * c
+
+    def train_sampler():
+        t_nodes = target.sample_domain_1d(
+            n_samples=n_t_train,
+            dim=0,
+            basis="fourier",
+            type=args.sample_type,
+        )
+        x_nodes = target.sample_domain_1d(
+            n_samples=n_x_train,
+            dim=1,
+            basis="fourier",
+            type=args.sample_type,
+        )
+        return [t_nodes, x_nodes]
+
+    print(f"Training MLP...")
+    target.train_model(
+        model=model_mlp,
+        n_epochs=n_epochs,
+        optimizer=optimizer,
+        train_sampler=train_sampler,
+        eval_sampler=eval_sampler,
+        eval_metrics=eval_metrics,
+        eval_every=eval_every,
+        save_dir=save_dir,
+        logger=logger,
+    )
+
+    #########################################################
     # 2. Polynomial interpolation
+    #########################################################
     save_dir = os.path.join(base_save_dir, "chebyshev")
-    n_t = 41
-    n_x = 41
-    bases = ["fourier", "chebyshev"]
+    # Logger setup
+    logger = Logger(path=os.path.join(save_dir, "logger.json"))
+
+    # Model setup
+    n_t = args.n_t if args.n_t is not None else c + 1
+    n_x = args.n_x if args.n_x is not None else c
+    bases = ["chebyshev", "fourier"]
     domains = target.domain
-    model_cheb_uniform = SpectralInterpolationND(
+    model = SpectralInterpolationND(
         Ns=[n_t, n_x],
         bases=bases,
         domains=domains,
+        device=device,
     )
+
+    # Training setup
+    n_epochs = args.n_epochs
     lr = 1e-3
-    optimizer = torch.optim.Adam(model_cheb_uniform.parameters(), lr=lr)
-    n_epochs = 10000
-    plot_every = 100
-    basis_type_t = "fourier"
-    basis_type_x = "chebyshev"
-    sample_type_t = "standard"
-    sample_type_x = "standard"
+    optimizer = torch.optim.Adam(model.parameters(), lr=lr)
+
+    n_t_train = 2 * c + 1
+    n_x_train = 2 * c
+
+    def train_sampler():
+        t_nodes = target.sample_domain_1d(
+            n_samples=n_t_train,
+            dim=0,
+            basis=bases[0],
+            type=args.sample_type,
+        )
+        x_nodes = target.sample_domain_1d(
+            n_samples=n_x_train,
+            dim=1,
+            basis=bases[1],
+            type=args.sample_type,
+        )
+        return [t_nodes, x_nodes]
+
+    print(f"Training Polynomial Interpolant...")
     target.train_model(
-        model=model_cheb_uniform,
+        model=model,
         n_epochs=n_epochs,
         optimizer=optimizer,
-        t_basis_type=basis_type_t,
-        x_basis_type=basis_type_x,
-        t_sample_type=sample_type_t,
-        x_sample_type=sample_type_x,
-        t_n_samples=t_n_samples,
-        x_n_samples=x_n_samples,
-        eval_t_pts=t_eval,
-        eval_x_pts=x_eval,
-        plot_every=plot_every,
+        train_sampler=train_sampler,
+        eval_sampler=eval_sampler,
+        eval_metrics=eval_metrics,
+        eval_every=eval_every,
         save_dir=save_dir,
-    )
-
-    # TODO: Looks like rational interpolation model still is only 1D?
-    # 3. Barycentric rational interpolation
-    # save_dir = os.path.join(base_save_dir, "rational")
-    # n_t = 21
-    # n_x = 21
-    # model_rational = RationalInterpolation1D(N=n_x, domain=target.domain[0])
-    # lr = 1e-3
-    # optimizer = torch.optim.Adam(model_rational.parameters(), lr=lr)
-    # n_epochs = 20000
-    # plot_every = 100
-    # basis_type = "chebyshev"
-    # sample_type = "standard"
-    # target.train_model(
-    #     model=model_rational,
-    #     n_epochs=n_epochs,
-    #     optimizer=optimizer,
-    #     t_basis_type=basis_type_t,
-    #     x_basis_type=basis_type_x,
-    #     t_sample_type=sample_type_t,
-    #     x_sample_type=sample_type_x,
-    #     t_n_samples=t_n_samples,
-    #     x_n_samples=x_n_samples,
-    #     eval_t_pts=t_eval,
-    #     eval_x_pts=x_eval,
-    #     plot_every=plot_every,
-    #     save_dir=save_dir,
-    # )+        logger=logger,
+    )