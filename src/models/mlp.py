--- conflicted
+++ resolved
@@ -4,9 +4,6 @@
 
 
 class MLP(nn.Module):
-<<<<<<< HEAD
-    def __init__(self, n_dim=1, hidden_dim=32, device="cpu", activation=torch.tanh):
-=======
     def __init__(
         self,
         n_dim: int = 1,
@@ -14,7 +11,6 @@
         activation: torch.nn.Module = torch.tanh,
         device: str = "cpu",
     ):
->>>>>>> 50361c68
         """
         2-layer MLP that maps (B, n_dim) -> (B, 1)
 
@@ -26,7 +22,6 @@
         self.device = torch.device(device)
         self.n_dim = n_dim
         self.activation = activation
-<<<<<<< HEAD
         self.fc1 = nn.Linear(self.n_dim, hidden_dim, device=device)
         self.fc2 = nn.Linear(hidden_dim, 1, device=device)
         self.device = device
@@ -34,7 +29,8 @@
     def make_grid(self, x: List[torch.Tensor]):
         # Form the meshgrid of points
         x_mesh = torch.meshgrid(
-            *[x_elem.to(dtype=torch.float64, device=self.device) for x_elem in x],
+            # *[x_elem.to(dtype=torch.float64, device=self.device) for x_elem in x],
+            *x,
             indexing="ij",
         )
         x_mesh = torch.stack(x_mesh, dim=-1)
@@ -50,10 +46,6 @@
 
     def interpolate(self, x: List[torch.Tensor]):
         return self.forward(x)
-=======
-        self.fc1 = nn.Linear(self.n_dim, hidden_dim).to(self.device)
-        self.fc2 = nn.Linear(hidden_dim, 1).to(self.device)
->>>>>>> 50361c68
 
     def forward(self, x: List[torch.Tensor]) -> torch.Tensor:
         """
